"""High-performance curvature and energy analysis utilities.

This module offers robust correlation routines and fast aggregation of
curvature and energy metrics on large graphs. It automatically detects GPU and
JAX backends when available and logs timing information for each public
function.
"""
from __future__ import annotations

import argparse
import logging
import time
from functools import wraps
from typing import Any, Callable, Tuple, TypeVar, cast

import networkx as nx  # type: ignore[import-untyped]
import numpy as np
from numpy.typing import NDArray
from scipy import stats  # type: ignore[import-untyped]

try:
    from numba import jit  # type: ignore[import-not-found]

    NUMBA_AVAILABLE = True
except Exception:  # pragma: no cover - numba not installed
    jit = None
    NUMBA_AVAILABLE = False

try:  # GPU backend detection
    import cupy as cp  # type: ignore[import-not-found]

    xp = cp
    BACKEND = "cupy"
except Exception:  # pragma: no cover - GPU not installed
    xp = np
    BACKEND = "numpy"

try:  # JAX detection
    from jax import jit as jax_jit  # type: ignore[import-not-found]

    JAX_AVAILABLE = True
except Exception:  # pragma: no cover - jax not installed
    jax_jit = None
    JAX_AVAILABLE = False


logger = logging.getLogger(__name__)

__all__ = [
    "compute_curvature",
    "compute_energy_deltas",
    "safe_pearson_correlation",
    "safe_einstein_correlation",
]

T = TypeVar("T")


def _jit(nopython: bool = True) -> Callable[[Callable[..., T]], Callable[..., T]]:
    """Return a Numba ``jit`` decorator if available."""

    if NUMBA_AVAILABLE and jit is not None:
        return cast(
            Callable[[Callable[..., T]], Callable[..., T]], jit(nopython=nopython)
        )

    def wrapper(fn: Callable[..., T]) -> Callable[..., T]:
        return fn

    return wrapper


def timed(fn: Callable[..., T]) -> Callable[..., T]:
    """Decorator that logs the execution time of ``fn``."""

    @wraps(fn)
    def wrapper(*args: Any, **kwargs: Any) -> T:
        start = time.time()
        result = fn(*args, **kwargs)
        duration = time.time() - start
        logger.info("%s executed in %.4f s", fn.__name__, duration)
        return result
    return wrapper


@timed
def safe_pearson_correlation(
    x: NDArray[np.floating], y: NDArray[np.floating]
) -> Tuple[float, float]:
    """Return Pearson correlation of ``x`` and ``y`` with robust handling.

    Parameters
    ----------
    x, y : np.ndarray
        Input arrays of equal length.

    Returns
    -------
    Tuple[float, float]
        Correlation coefficient ``r`` and two-tailed p-value ``p``.
    """

    x = np.asarray(x, dtype=float).ravel()
    y = np.asarray(y, dtype=float).ravel()
    if x.shape != y.shape:
        raise ValueError("Input arrays must have the same shape")

    mask = np.isfinite(x) & np.isfinite(y)
    cleaned = np.count_nonzero(~mask)
    if cleaned:
        logger.debug("Removed %d non-finite entries", cleaned)
    x = x[mask]
    y = y[mask]

    if x.size < 2 or y.size < 2:
        logger.warning(
            "Insufficient data for correlation; returning default"
        )
        return 0.0, 1.0

    if np.allclose(x, x[0]) or np.allclose(y, y[0]):
        logger.warning("Zero variance detected; returning default")
        return 0.0, 1.0

    try:
        r, p = stats.pearsonr(x, y)
        if np.isnan(r) or np.isnan(p):
            raise ValueError("nan result")
        return float(r), float(p)
    except Exception as exc:  # pragma: no cover - rarely executed
        logger.warning("SciPy pearsonr failed (%s); falling back to numpy", exc)
        xm = x - x.mean()
        ym = y - y.mean()
        r_num = np.dot(xm, ym)
        r_den = np.sqrt(np.dot(xm, xm) * np.dot(ym, ym))
        if r_den == 0:
            return 0.0, 1.0
        r = r_num / r_den
        n = len(x)
        if n > 2 and abs(r) < 1:
            t = r * np.sqrt((n - 2) / (1 - r**2))
            p = 2 * stats.t.sf(abs(t), n - 2)
        else:
            p = 1.0
        return float(r), float(p)


@timed
def safe_einstein_correlation(
    x: NDArray[np.floating], y: NDArray[np.floating]
) -> float:

    """Return correlation coefficient using Einstein summation.

    This function mirrors :func:`safe_pearson_correlation` but computes the
    covariance and correlation coefficient via ``np.einsum``. Only the
    correlation ``r`` is returned.
    """


    x = np.asarray(x, dtype=float).ravel()
    y = np.asarray(y, dtype=float).ravel()
    if x.shape != y.shape:
        raise ValueError("Input arrays must have the same shape")

    mask = np.isfinite(x) & np.isfinite(y)
    cleaned = np.count_nonzero(~mask)
    if cleaned:
        logger.debug("Removed %d non-finite entries", cleaned)
    x = x[mask]
    y = y[mask]

    if x.size < 2 or np.allclose(x, x[0]) or np.allclose(y, y[0]):
        logger.warning("Insufficient data for correlation; returning default")
        return 0.0

    dx = x - x.mean()
    dy = y - y.mean()
    cov = np.einsum("i,i->", dx, dy) / (dx.size - 1)
    r = cov / (dx.std(ddof=1) * dy.std(ddof=1))
    return float(r)

@timed
def compute_curvature(graph: nx.Graph) -> NDArray[np.floating]:
    r"""Vectorized toy curvature estimate for each node.

    Uses a simple combinatorial expression based on node degrees:

    .. math:: k_i = 1 - \frac{d_i}{2} + \sum_{j \in N(i)} \frac{1}{d_j}

    Parameters
    ----------
    graph : nx.Graph
        Input undirected graph.

    Returns
    -------
    np.ndarray
        Array of curvatures ordered by ``graph.nodes()``.
    """

    nodelist = list(graph.nodes())
    A = nx.to_scipy_sparse_array(
        graph, nodelist=nodelist, weight=None, format="csr", dtype=float
    )
    deg = np.asarray(A.sum(axis=1)).ravel()
    inv_deg = np.divide(1.0, deg, out=np.zeros_like(deg), where=deg != 0)
    neighbor_sum = A.dot(inv_deg)
    curvature = 1.0 - deg / 2.0 + neighbor_sum
    return curvature


@_jit(nopython=True)
def _aggregate_energy(
    edges_u: NDArray[np.int_],
    edges_v: NDArray[np.int_],
    deltas: NDArray[np.floating],
    out: NDArray[np.floating],
) -> None:
    for i in range(edges_u.shape[0]):
        u = edges_u[i]
        v = edges_v[i]
        d = deltas[i]
        out[u] += d
        out[v] += d


@timed
def compute_energy_deltas(
    graph: nx.Graph, *, attr: str = "delta_energy"
) -> NDArray[np.floating]:
    """Aggregate energy deltas for each node.

    Parameters
    ----------
    graph : nx.Graph
        Graph with per-edge ``attr`` values representing energy change.
    attr : str, optional
        Edge attribute storing the energy delta.
        Defaults to ``"delta_energy"``.

    Returns
    -------
    np.ndarray
        Sum of energy deltas incident to each node.
    """

    nodelist = list(graph.nodes())
    index = {n: i for i, n in enumerate(nodelist)}
    edges = list(graph.edges(data=True))
    m = len(edges)
    u_idx = np.empty(m, dtype=np.int64)
    v_idx = np.empty(m, dtype=np.int64)
    delta = np.empty(m, dtype=np.float64)
    for i, (u, v, d) in enumerate(edges):
        u_idx[i] = index[u]
        v_idx[i] = index[v]
        delta[i] = float(d.get(attr, 0.0))
    out = np.zeros(len(nodelist), dtype=np.float64)
    _aggregate_energy(u_idx, v_idx, delta, out)
    return out
<<<<<<< HEAD
if JAX_AVAILABLE:
    safe_pearson_correlation_jax = jax_jit(safe_pearson_correlation)
    safe_einstein_correlation_jax = jax_jit(safe_einstein_correlation)
    compute_curvature_jax = jax_jit(compute_curvature)
    compute_energy_deltas_jax = jax_jit(compute_energy_deltas)
    __all__ += [
        "safe_pearson_correlation_jax",
        "safe_einstein_correlation_jax",
        "compute_curvature_jax",
        "compute_energy_deltas_jax",
    ]
=======


>>>>>>> 4ed04248
if __name__ == "__main__":  # pragma: no cover
    parser = argparse.ArgumentParser(description="Benchmark curvature-energy analysis")
    parser.add_argument(
        "--nodes",
        type=int,
        default=1_000_000,
        help="Number of nodes in the random graph",
    )
    parser.add_argument("--p", type=float, default=1e-6, help="Edge probability")
    args = parser.parse_args()

    logging.basicConfig(level=logging.INFO, format="%(levelname)s:%(message)s")
    logger.info("Generating random graph with %d nodes", args.nodes)
    start = time.time()
    g = nx.fast_gnp_random_graph(args.nodes, args.p, seed=42)
    logger.info("Graph generated in %.2f s", time.time() - start)

    timings = {}

    start = time.time()
    curv = compute_curvature(g)
    timings["curvature"] = time.time() - start

    for u, v in g.edges():
        g[u][v]["delta_energy"] = np.random.randn()

    start = time.time()
    dE = compute_energy_deltas(g)
    timings["energy"] = time.time() - start

    start = time.time()
    r, p = safe_pearson_correlation(curv, dE)
    timings["pearson"] = time.time() - start

    start = time.time()
    r_e = safe_einstein_correlation(curv, dE)
    timings["einstein"] = time.time() - start

    print("| Metric | Time (s) |")
    print("|---|---|")
    for k, v in timings.items():
        print(f"| {k} | {v:.4f} |")<|MERGE_RESOLUTION|>--- conflicted
+++ resolved
@@ -259,7 +259,7 @@
     out = np.zeros(len(nodelist), dtype=np.float64)
     _aggregate_energy(u_idx, v_idx, delta, out)
     return out
-<<<<<<< HEAD
+
 if JAX_AVAILABLE:
     safe_pearson_correlation_jax = jax_jit(safe_pearson_correlation)
     safe_einstein_correlation_jax = jax_jit(safe_einstein_correlation)
@@ -271,10 +271,7 @@
         "compute_curvature_jax",
         "compute_energy_deltas_jax",
     ]
-=======
-
-
->>>>>>> 4ed04248
+
 if __name__ == "__main__":  # pragma: no cover
     parser = argparse.ArgumentParser(description="Benchmark curvature-energy analysis")
     parser.add_argument(
