"""High-performance curvature and energy analysis utilities.

This module offers robust correlation routines and fast aggregation of
curvature and energy metrics on large graphs. It automatically detects GPU and
JAX backends when available and logs timing information for each public
function.
"""
from __future__ import annotations

import argparse
import logging
import time
from functools import wraps
from typing import Any, Callable, Tuple, TypeVar, cast

import networkx as nx  # type: ignore[import-untyped]
import numpy as np
<<<<<<< HEAD
from numpy.typing import NDArray
from scipy import stats  # type: ignore[import-untyped]
=======
import networkx as nx
from scipy import stats
>>>>>>> ef5e834f

try:
    from numba import jit  # type: ignore[import-not-found]

    NUMBA_AVAILABLE = True
except Exception:  # pragma: no cover - numba not installed
<<<<<<< HEAD
    jit = None
    NUMBA_AVAILABLE = False

try:  # GPU backend detection
    import cupy as cp  # type: ignore[import-not-found]
=======
    def _jit(nopython=True):
        def wrapper(fn):
            return fn
        return wrapper
>>>>>>> ef5e834f

    xp = cp
    BACKEND = "cupy"
except Exception:  # pragma: no cover - GPU not installed
    xp = np
    BACKEND = "numpy"

<<<<<<< HEAD
try:  # JAX detection
    from jax import jit as jax_jit  # type: ignore[import-not-found]

    JAX_AVAILABLE = True
except Exception:  # pragma: no cover - jax not installed
    jax_jit = None
    JAX_AVAILABLE = False

=======
>>>>>>> ef5e834f
logger = logging.getLogger(__name__)
__all__ = [
    "compute_curvature",
    "compute_energy_deltas",
    "safe_pearson_correlation",
    "safe_einstein_correlation",
]


T = TypeVar("T")


def _jit(nopython: bool = True) -> Callable[[Callable[..., T]], Callable[..., T]]:
    """Return a Numba ``jit`` decorator if available."""

    if NUMBA_AVAILABLE and jit is not None:
        return cast(
            Callable[[Callable[..., T]], Callable[..., T]], jit(nopython=nopython)
        )

    def wrapper(fn: Callable[..., T]) -> Callable[..., T]:
        return fn

    return wrapper


def timed(fn: Callable[..., T]) -> Callable[..., T]:
    """Decorator that logs the execution time of ``fn``."""

    @wraps(fn)
    def wrapper(*args: Any, **kwargs: Any) -> T:
        start = time.time()
        result = fn(*args, **kwargs)
        duration = time.time() - start
        logger.info("%s executed in %.4f s", fn.__name__, duration)
        return result

    return wrapper

@timed
def safe_pearson_correlation(
    x: NDArray[np.floating], y: NDArray[np.floating]
) -> Tuple[float, float]:

<<<<<<< HEAD
    """Return Pearson correlation of ``x`` and ``y`` with robust handling.

    Parameters
    ----------
    x, y : np.ndarray
        Input arrays of equal length.

    Returns
    -------
    Tuple[float, float]
        Correlation coefficient ``r`` and two-tailed p-value ``p``.
    """

=======
def safe_pearson_correlation(x: np.ndarray, y: np.ndarray) -> Tuple[float, float]:
    """Return Pearson correlation of ``x`` and ``y`` with robust handling."""
>>>>>>> ef5e834f
    x = np.asarray(x, dtype=float).ravel()
    y = np.asarray(y, dtype=float).ravel()
    if x.shape != y.shape:
        raise ValueError("Input arrays must have the same shape")
    mask = np.isfinite(x) & np.isfinite(y)
    cleaned = np.count_nonzero(~mask)
    if cleaned:
        logger.debug("Removed %d non-finite entries", cleaned)
    x = x[mask]
    y = y[mask]
    if x.size < 2 or y.size < 2:
        logger.warning("Insufficient data for correlation; returning default")
        return 0.0, 1.0
    if np.allclose(x, x[0]) or np.allclose(y, y[0]):
        logger.warning("Zero variance detected; returning default")
        return 0.0, 1.0
    try:
        r, p = stats.pearsonr(x, y)
        if np.isnan(r) or np.isnan(p):
            raise ValueError("nan result")
        return float(r), float(p)
    except Exception as exc:  # pragma: no cover
        logger.warning("SciPy pearsonr failed (%s); falling back to numpy", exc)
        xm = x - x.mean()
        ym = y - y.mean()
        r_num = np.dot(xm, ym)
        r_den = np.sqrt(np.dot(xm, xm) * np.dot(ym, ym))
        if r_den == 0:
            return 0.0, 1.0
        r = r_num / r_den
        n = len(x)
        if n > 2 and abs(r) < 1:
            t = r * np.sqrt((n - 2) / (1 - r**2))
            p = 2 * stats.t.sf(abs(t), n - 2)
        else:
            p = 1.0
        return float(r), float(p)

@timed
def safe_einstein_correlation(
    x: NDArray[np.floating], y: NDArray[np.floating]
) -> float:
    """Return correlation coefficient using Einstein summation.

    This function mirrors :func:`safe_pearson_correlation` but computes the
    covariance and correlation coefficient via ``np.einsum``. Only the
    correlation ``r`` is returned.
    """

    x = np.asarray(x, dtype=float).ravel()
    y = np.asarray(y, dtype=float).ravel()
    if x.shape != y.shape:
        raise ValueError("Input arrays must have the same shape")

    mask = np.isfinite(x) & np.isfinite(y)
    cleaned = np.count_nonzero(~mask)
    if cleaned:
        logger.debug("Removed %d non-finite entries", cleaned)
    x = x[mask]
    y = y[mask]

    if x.size < 2 or np.allclose(x, x[0]) or np.allclose(y, y[0]):
        logger.warning("Insufficient data for correlation; returning default")
        return 0.0

    dx = x - x.mean()
    dy = y - y.mean()
    cov = np.einsum("i,i->", dx, dy) / (dx.size - 1)
    r = cov / (dx.std(ddof=1) * dy.std(ddof=1))
    return float(r)


<<<<<<< HEAD
@timed
def compute_curvature(graph: nx.Graph) -> NDArray[np.floating]:
    """Vectorized toy curvature estimate for each node.

    Uses a simple combinatorial expression based on node degrees:

    .. math:: k_i = 1 - \frac{d_i}{2} + \sum_{j \in N(i)} \frac{1}{d_j}

    Parameters
    ----------
    graph : nx.Graph
        Input undirected graph.

    Returns
    -------
    np.ndarray
        Array of curvatures ordered by ``graph.nodes()``.
    """

    nodelist = list(graph.nodes())
    A = nx.to_scipy_sparse_array(
        graph, nodelist=nodelist, weight=None, format="csr", dtype=float
    )
    deg = np.asarray(A.sum(axis=1)).ravel()
    inv_deg = np.divide(1.0, deg, out=np.zeros_like(deg), where=deg != 0)
    neighbor_sum = A.dot(inv_deg)
    curvature = 1.0 - deg / 2.0 + neighbor_sum
    return curvature


@_jit(nopython=True)a
def _aggregate_energy(
    edges_u: NDArray[np.int_],
    edges_v: NDArray[np.int_],
    deltas: NDArray[np.floating],
    out: NDArray[np.floating],
=======
@_jit(nopython=True)
def _aggregate_energy(
    edges_u: np.ndarray, edges_v: np.ndarray, deltas: np.ndarray, out: np.ndarray
>>>>>>> ef5e834f
) -> None:
    for i in range(edges_u.shape[0]):
        u = edges_u[i]
        v = edges_v[i]
        d = deltas[i]
        out[u] += d
        out[v] += d


<<<<<<< HEAD
@timed
def compute_energy_deltas(
    graph: nx.Graph, *, attr: str = "delta_energy"
) -> NDArray[np.floating]:    """Aggregate energy deltas for each node.

    Parameters
    ----------
    graph : nx.Graph
        Graph with per-edge ``attr`` values representing energy change.
    attr : str, optional
        Edge attribute storing the energy delta.
        Defaults to ``"delta_energy"``.
=======
def compute_curvature(graph: nx.Graph) -> np.ndarray:
    """Vectorized toy curvature estimate for each node."""
    nodelist = list(graph.nodes())
    A = nx.to_scipy_sparse_array(
        graph, nodelist=nodelist, weight=None, format="csr", dtype=float
    )
    deg = np.asarray(A.sum(axis=1)).ravel()
    inv_deg = np.divide(1.0, deg, out=np.zeros_like(deg), where=deg != 0)
    neighbor_sum = A.dot(inv_deg)
    return 1.0 - deg / 2.0 + neighbor_sum
>>>>>>> ef5e834f


def compute_energy_deltas(graph: nx.Graph, *, attr: str = "delta_energy") -> np.ndarray:
    """Aggregate energy deltas for each node."""
    nodelist = list(graph.nodes())
    index = {n: i for i, n in enumerate(nodelist)}
    edges = list(graph.edges(data=True))
    m = len(edges)
    u_idx = np.empty(m, dtype=np.int64)
    v_idx = np.empty(m, dtype=np.int64)
    delta = np.empty(m, dtype=np.float64)
    for i, (u, v, d) in enumerate(edges):
        u_idx[i] = index[u]
        v_idx[i] = index[v]
        delta[i] = float(d.get(attr, 0.0))
    out = np.zeros(len(nodelist), dtype=np.float64)
    _aggregate_energy(u_idx, v_idx, delta, out)
    return out


if JAX_AVAILABLE:
    safe_pearson_correlation_jax = jax_jit(safe_pearson_correlation)
    safe_einstein_correlation_jax = jax_jit(safe_einstein_correlation)
    compute_curvature_jax = jax_jit(compute_curvature)
    compute_energy_deltas_jax = jax_jit(compute_energy_deltas)
    __all__ += [
        "safe_pearson_correlation_jax",
        "safe_einstein_correlation_jax",
        "compute_curvature_jax",
        "compute_energy_deltas_jax",
    ]


if __name__ == "__main__":  # pragma: no cover
<<<<<<< HEAD
    parser = argparse.ArgumentParser(description="Benchmark curvature-energy analysis")
=======
    parser = argparse.ArgumentParser(
        description="Benchmark curvature-energy analysis"
    )
>>>>>>> ef5e834f
    parser.add_argument(
        "--nodes",
        type=int,
        default=1_000_000,
        help="Number of nodes in the random graph",
    )
    parser.add_argument("--p", type=float, default=1e-6, help="Edge probability")
    args = parser.parse_args()

    logging.basicConfig(level=logging.INFO, format="%(levelname)s:%(message)s")
    logger.info("Generating random graph with %d nodes", args.nodes)
    start = time.time()
    g = nx.fast_gnp_random_graph(args.nodes, args.p, seed=42)
    logger.info("Graph generated in %.2f s", time.time() - start)

    timings = {}

    start = time.time()
    curv = compute_curvature(g)
    timings["curvature"] = time.time() - start

    for u, v in g.edges():
        g[u][v]["delta_energy"] = np.random.randn()

    start = time.time()
    dE = compute_energy_deltas(g)
    timings["energy"] = time.time() - start

    start = time.time()
    r, p = safe_pearson_correlation(curv, dE)
    timings["pearson"] = time.time() - start

    start = time.time()
    r_e = safe_einstein_correlation(curv, dE)
    timings["einstein"] = time.time() - start

    print("| Metric | Time (s) |")
    print("|---|---|")
    for k, v in timings.items():
        print(f"| {k} | {v:.4f} |")<|MERGE_RESOLUTION|>--- conflicted
+++ resolved
@@ -15,31 +15,19 @@
 
 import networkx as nx  # type: ignore[import-untyped]
 import numpy as np
-<<<<<<< HEAD
 from numpy.typing import NDArray
 from scipy import stats  # type: ignore[import-untyped]
-=======
-import networkx as nx
-from scipy import stats
->>>>>>> ef5e834f
 
 try:
     from numba import jit  # type: ignore[import-not-found]
 
     NUMBA_AVAILABLE = True
 except Exception:  # pragma: no cover - numba not installed
-<<<<<<< HEAD
     jit = None
     NUMBA_AVAILABLE = False
 
 try:  # GPU backend detection
     import cupy as cp  # type: ignore[import-not-found]
-=======
-    def _jit(nopython=True):
-        def wrapper(fn):
-            return fn
-        return wrapper
->>>>>>> ef5e834f
 
     xp = cp
     BACKEND = "cupy"
@@ -47,7 +35,6 @@
     xp = np
     BACKEND = "numpy"
 
-<<<<<<< HEAD
 try:  # JAX detection
     from jax import jit as jax_jit  # type: ignore[import-not-found]
 
@@ -56,8 +43,6 @@
     jax_jit = None
     JAX_AVAILABLE = False
 
-=======
->>>>>>> ef5e834f
 logger = logging.getLogger(__name__)
 __all__ = [
     "compute_curvature",
@@ -102,7 +87,6 @@
     x: NDArray[np.floating], y: NDArray[np.floating]
 ) -> Tuple[float, float]:
 
-<<<<<<< HEAD
     """Return Pearson correlation of ``x`` and ``y`` with robust handling.
 
     Parameters
@@ -115,11 +99,6 @@
     Tuple[float, float]
         Correlation coefficient ``r`` and two-tailed p-value ``p``.
     """
-
-=======
-def safe_pearson_correlation(x: np.ndarray, y: np.ndarray) -> Tuple[float, float]:
-    """Return Pearson correlation of ``x`` and ``y`` with robust handling."""
->>>>>>> ef5e834f
     x = np.asarray(x, dtype=float).ravel()
     y = np.asarray(y, dtype=float).ravel()
     if x.shape != y.shape:
@@ -191,73 +170,8 @@
     r = cov / (dx.std(ddof=1) * dy.std(ddof=1))
     return float(r)
 
-
-<<<<<<< HEAD
 @timed
 def compute_curvature(graph: nx.Graph) -> NDArray[np.floating]:
-    """Vectorized toy curvature estimate for each node.
-
-    Uses a simple combinatorial expression based on node degrees:
-
-    .. math:: k_i = 1 - \frac{d_i}{2} + \sum_{j \in N(i)} \frac{1}{d_j}
-
-    Parameters
-    ----------
-    graph : nx.Graph
-        Input undirected graph.
-
-    Returns
-    -------
-    np.ndarray
-        Array of curvatures ordered by ``graph.nodes()``.
-    """
-
-    nodelist = list(graph.nodes())
-    A = nx.to_scipy_sparse_array(
-        graph, nodelist=nodelist, weight=None, format="csr", dtype=float
-    )
-    deg = np.asarray(A.sum(axis=1)).ravel()
-    inv_deg = np.divide(1.0, deg, out=np.zeros_like(deg), where=deg != 0)
-    neighbor_sum = A.dot(inv_deg)
-    curvature = 1.0 - deg / 2.0 + neighbor_sum
-    return curvature
-
-
-@_jit(nopython=True)a
-def _aggregate_energy(
-    edges_u: NDArray[np.int_],
-    edges_v: NDArray[np.int_],
-    deltas: NDArray[np.floating],
-    out: NDArray[np.floating],
-=======
-@_jit(nopython=True)
-def _aggregate_energy(
-    edges_u: np.ndarray, edges_v: np.ndarray, deltas: np.ndarray, out: np.ndarray
->>>>>>> ef5e834f
-) -> None:
-    for i in range(edges_u.shape[0]):
-        u = edges_u[i]
-        v = edges_v[i]
-        d = deltas[i]
-        out[u] += d
-        out[v] += d
-
-
-<<<<<<< HEAD
-@timed
-def compute_energy_deltas(
-    graph: nx.Graph, *, attr: str = "delta_energy"
-) -> NDArray[np.floating]:    """Aggregate energy deltas for each node.
-
-    Parameters
-    ----------
-    graph : nx.Graph
-        Graph with per-edge ``attr`` values representing energy change.
-    attr : str, optional
-        Edge attribute storing the energy delta.
-        Defaults to ``"delta_energy"``.
-=======
-def compute_curvature(graph: nx.Graph) -> np.ndarray:
     """Vectorized toy curvature estimate for each node."""
     nodelist = list(graph.nodes())
     A = nx.to_scipy_sparse_array(
@@ -267,23 +181,43 @@
     inv_deg = np.divide(1.0, deg, out=np.zeros_like(deg), where=deg != 0)
     neighbor_sum = A.dot(inv_deg)
     return 1.0 - deg / 2.0 + neighbor_sum
->>>>>>> ef5e834f
-
-
-def compute_energy_deltas(graph: nx.Graph, *, attr: str = "delta_energy") -> np.ndarray:
+
+
+@_jit(nopython=True)
+def _aggregate_energy(
+    edges_u: NDArray[np.int_],
+    edges_v: NDArray[np.int_],
+    deltas: NDArray[np.floating],
+    out: NDArray[np.floating],
+) -> None:
+    for i in range(edges_u.shape[0]):
+        u = edges_u[i]
+        v = edges_v[i]
+        d = deltas[i]
+        out[u] += d
+        out[v] += d
+
+
+@timed
+def compute_energy_deltas(
+    graph: nx.Graph, *, attr: str = "delta_energy"
+) -> NDArray[np.floating]:
     """Aggregate energy deltas for each node."""
     nodelist = list(graph.nodes())
     index = {n: i for i, n in enumerate(nodelist)}
     edges = list(graph.edges(data=True))
+
     m = len(edges)
-    u_idx = np.empty(m, dtype=np.int64)
-    v_idx = np.empty(m, dtype=np.int64)
-    delta = np.empty(m, dtype=np.float64)
+    u_idx = np.empty(m, dtype=np.int_)
+    v_idx = np.empty(m, dtype=np.int_)
+    delta = np.empty(m, dtype=np.floating)
+
     for i, (u, v, d) in enumerate(edges):
         u_idx[i] = index[u]
         v_idx[i] = index[v]
         delta[i] = float(d.get(attr, 0.0))
-    out = np.zeros(len(nodelist), dtype=np.float64)
+
+    out = np.zeros(len(nodelist), dtype=np.floating)
     _aggregate_energy(u_idx, v_idx, delta, out)
     return out
 
@@ -302,18 +236,9 @@
 
 
 if __name__ == "__main__":  # pragma: no cover
-<<<<<<< HEAD
     parser = argparse.ArgumentParser(description="Benchmark curvature-energy analysis")
-=======
-    parser = argparse.ArgumentParser(
-        description="Benchmark curvature-energy analysis"
-    )
->>>>>>> ef5e834f
     parser.add_argument(
-        "--nodes",
-        type=int,
-        default=1_000_000,
-        help="Number of nodes in the random graph",
+        "--nodes", type=int, default=1_000_000, help="Number of nodes in the random graph"
     )
     parser.add_argument("--p", type=float, default=1e-6, help="Edge probability")
     args = parser.parse_args()
@@ -324,7 +249,7 @@
     g = nx.fast_gnp_random_graph(args.nodes, args.p, seed=42)
     logger.info("Graph generated in %.2f s", time.time() - start)
 
-    timings = {}
+    timings: dict[str, float] = {}
 
     start = time.time()
     curv = compute_curvature(g)
