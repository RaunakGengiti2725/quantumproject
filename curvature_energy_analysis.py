--- conflicted
+++ resolved
@@ -138,11 +138,7 @@
         r = r_num / r_den
         n = len(x)
         if n > 2 and abs(r) < 1:
-<<<<<<< HEAD
             t = r * np.sqrt((n - 2) / (1 - r**2))
-=======
-            t = r * np.sqrt((n - 2)/(1 - r**2))
->>>>>>> a54a9414
             p = 2 * stats.t.sf(abs(t), n - 2)
         else:
             p = 1.0
