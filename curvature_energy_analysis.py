"""High-performance curvature and energy analysis utilities.

This module offers robust correlation routines and fast aggregation of
curvature and energy metrics on large graphs. It automatically detects GPU and
JAX backends when available and logs timing information for each public
function.
"""


from __future__ import annotations

import argparse
import logging
import time
from functools import wraps
from typing import Any, Callable, Tuple, TypeVar, cast

import networkx as nx  # type: ignore[import-untyped]
import numpy as np
from numpy.typing import NDArray
from scipy import stats  # type: ignore[import-untyped]

try:
    from numba import jit  # type: ignore[import-not-found]

    NUMBA_AVAILABLE = True
except Exception:  # pragma: no cover - numba not installed
    jit = None
    NUMBA_AVAILABLE = False

try:  # GPU backend detection
    import cupy as cp  # type: ignore[import-not-found]

    xp = cp
    BACKEND = "cupy"
except Exception:  # pragma: no cover - GPU not installed
    xp = np
    BACKEND = "numpy"

try:  # JAX detection
    from jax import jit as jax_jit  # type: ignore[import-not-found]

    JAX_AVAILABLE = True
except Exception:  # pragma: no cover - jax not installed
    jax_jit = None
    JAX_AVAILABLE = False


logger = logging.getLogger(__name__)

__all__ = [
    "compute_curvature",
    "compute_energy_deltas",
    "safe_pearson_correlation",
    "safe_einstein_correlation",
]

T = TypeVar("T")


def _jit(nopython: bool = True) -> Callable[[Callable[..., T]], Callable[..., T]]:
    """Return a Numba ``jit`` decorator if available."""

    if NUMBA_AVAILABLE and jit is not None:
        return cast(
            Callable[[Callable[..., T]], Callable[..., T]], jit(nopython=nopython)
        )

    def wrapper(fn: Callable[..., T]) -> Callable[..., T]:
        return fn

    return wrapper


def timed(fn: Callable[..., T]) -> Callable[..., T]:
    """Decorator that logs the execution time of ``fn``."""

    @wraps(fn)
    def wrapper(*args: Any, **kwargs: Any) -> T:
        start = time.time()
        result = fn(*args, **kwargs)
        duration = time.time() - start
        logger.info("%s executed in %.4f s", fn.__name__, duration)
        return result
    return wrapper


@timed
def safe_pearson_correlation(
    x: NDArray[np.floating], y: NDArray[np.floating]
) -> Tuple[float, float]:
    """Return Pearson correlation of ``x`` and ``y`` with robust handling.

    Parameters
    ----------
    x, y : np.ndarray
        Input arrays of equal length.

    Returns
    -------
    Tuple[float, float]
        Correlation coefficient ``r`` and two-tailed p-value ``p``.
    """

    x = np.asarray(x, dtype=float).ravel()
    y = np.asarray(y, dtype=float).ravel()
    if x.shape != y.shape:
        raise ValueError("Input arrays must have the same shape")

    mask = np.isfinite(x) & np.isfinite(y)
    cleaned = np.count_nonzero(~mask)
    if cleaned:
        logger.debug("Removed %d non-finite entries", cleaned)
    x = x[mask]
    y = y[mask]<

    if x.size < 2 or y.size < 2:
        logger.warning("Insufficient data for correlation; returning default")
        return 0.0, 1.0

    if np.allclose(x, x[0]) or np.allclose(y, y[0]):
        logger.warning("Zero variance detected; returning default")
        return 0.0, 1.0

    try:
        r, p = stats.pearsonr(x, y)
        if np.isnan(r) or np.isnan(p):
            raise ValueError("nan result")
        return float(r), float(p)
    except Exception as exc:  # pragma: no cover - rarely executed
        logger.warning("SciPy pearsonr failed (%s); falling back to numpy", exc)
        xm = x - x.mean()
        ym = y - y.mean()
        r_num = np.dot(xm, ym)
        r_den = np.sqrt(np.dot(xm, xm) * np.dot(ym, ym))
        if r_den == 0:
            return 0.0, 1.0
        r = r_num / r_den
        n = len(x)
        if n > 2 and abs(r) < 1:
            t = r * np.sqrt((n - 2)/(1 - r**2))
            p = 2 * stats.t.sf(abs(t), n - 2)
        else:
            p = 1.0
        return float(r), float(p)


@timed
def safe_einstein_correlation(
    x: NDArray[np.floating], y: NDArray[np.floating]
) -> float:
    """Return correlation coefficient using Einstein summation.

    This function mirrors :func:`safe_pearson_correlation` but computes the
    covariance and correlation coefficient via ``np.einsum``. Only the
    correlation ``r`` is returned.
    """

    x = np.asarray(x, dtype=float).ravel()
    y = np.asarray(y, dtype=float).ravel()
    if x.shape != y.shape:
        raise ValueError("Input arrays must have the same shape")

    mask = np.isfinite(x) & np.isfinite(y)
    cleaned = np.count_nonzero(~mask)
    if cleaned:
        logger.debug("Removed %d non-finite entries", cleaned)
    x = x[mask]
    y = y[mask]

    if x.size < 2 or np.allclose(x, x[0]) or np.allclose(y, y[0]):
        logger.warning("Insufficient data for correlation; returning default")
        return 0.0

    dx = x - x.mean()
    dy = y - y.mean()
    cov = np.einsum("i,i->", dx, dy) / (dx.size - 1)
    r = cov / (dx.std(ddof=1) * dy.std(ddof=1))
    return float(r)


@timed
def compute_curvature(graph: nx.Graph) -> NDArray[np.floating]:
    r"""Vectorized toy curvature estimate for each node.

    Uses a simple combinatorial expression based on node degrees:

    .. math:: k_i = 1 - \frac{d_i}{2} + \sum_{j \in N(i)} \frac{1}{d_j}

    Parameters
    ----------
    graph : nx.Graph
        Input undirected graph.

    Returns
    -------
    np.ndarray
        Array of curvatures ordered by ``graph.nodes()``.
    """

    nodelist = list(graph.nodes())
    A = nx.to_scipy_sparse_array(
        graph, nodelist=nodelist, weight=None, format="csr", dtype=float
    )
    deg = np.asarray(A.sum(axis=1)).ravel()
    inv_deg = np.divide(1.0, deg, out=np.zeros_like(deg), where=deg != 0)
    neighbor_sum = A.dot(inv_deg)
    curvature = 1.0 - deg / 2.0 + neighbor_sum
    return curvature


@_jit(nopython=True)
def _aggregate_energy(
    edges_u: NDArray[np.int_],
    edges_v: NDArray[np.int_],
    deltas: NDArray[np.floating],
    out: NDArray[np.floating],
) -> None:
    for i in range(edges_u.shape[0]):
        u = edges_u[i]
        v = edges_v[i]
        d = deltas[i]
        out[u] += d
        out[v] += d


@timed
def compute_energy_deltas(
    graph: nx.Graph, *, attr: str = "delta_energy"
) -> NDArray[np.floating]:
    """Aggregate energy deltas for each node.

    Parameters
    ----------
    graph : nx.Graph
        Graph with per-edge ``attr`` values representing energy change.
    attr : str, optional
        Edge attribute storing the energy delta.
        Defaults to ``"delta_energy"``.

    Returns
    -------
    np.ndarray
        Sum of energy deltas incident to each node.
    """

    nodelist = list(graph.nodes())
    index = {n: i for i, n in enumerate(nodelist)}
    edges = list(graph.edges(data=True))
    m = len(edges)
    u_idx = np.empty(m, dtype=np.int64)
    v_idx = np.empty(m, dtype=np.int64)
    delta = np.empty(m, dtype=np.float64)
    for i, (u, v, d) in enumerate(edges):
        u_idx[i] = index[u]
        v_idx[i] = index[v]
        delta[i] = float(d.get(attr, 0.0))
    out = np.zeros(len(nodelist), dtype=np.float64)
    _aggregate_energy(u_idx, v_idx, delta, out)
    return out


if JAX_AVAILABLE:
    safe_pearson_correlation_jax = jax_jit(safe_pearson_correlation)
    safe_einstein_correlation_jax = jax_jit(safe_einstein_correlation)
    compute_curvature_jax = jax_jit(compute_curvature)
    compute_energy_deltas_jax = jax_jit(compute_energy_deltas)
    __all__ += [
        "safe_pearson_correlation_jax",
        "safe_einstein_correlation_jax",
        "compute_curvature_jax",
        "compute_energy_deltas_jax",
    ]


if __name__ == "__main__":  # pragma: no cover
    parser = argparse.ArgumentParser(description="Benchmark curvature-energy analysis")
    parser.add_argument(
        "--nodes",
        type=int,
        default=1_000_000,
        help="Number of nodes in the random graph",
    )
<<<<<<< HEAD
    parser.add_argument("--p", type=float, default=1e-6, help="Edge probability")
=======
    parser.add_argument(
        "--p",
        type=float,
        default=0.000001,
        help="Edge probability"
    )
>>>>>>> ead9ad51
    args = parser.parse_args()

    logging.basicConfig(level=logging.INFO, format="%(levelname)s:%(message)s")
    logger.info("Generating random graph with %d nodes", args.nodes)
    start = time.time()
    g = nx.fast_gnp_random_graph(args.nodes, args.p, seed=42)
    logger.info("Graph generated in %.2f s", time.time() - start)

    timings = {}

    start = time.time()
    curv = compute_curvature(g)
    timings["curvature"] = time.time() - start

    for u, v in g.edges():
        g[u][v]["delta_energy"] = np.random.randn()

    start = time.time()
    dE = compute_energy_deltas(g)
    timings["energy"] = time.time() - start

    start = time.time()
    r, p = safe_pearson_correlation(curv, dE)
    timings["pearson"] = time.time() - start

    start = time.time()
    r_e = safe_einstein_correlation(curv, dE)
    timings["einstein"] = time.time() - start

    print("| Metric | Time (s) |")
    print("|---|---|")
    for k, v in timings.items():
        print(f"| {k} | {v:.4f} |")<|MERGE_RESOLUTION|>--- conflicted
+++ resolved
@@ -281,16 +281,8 @@
         default=1_000_000,
         help="Number of nodes in the random graph",
     )
-<<<<<<< HEAD
-    parser.add_argument("--p", type=float, default=1e-6, help="Edge probability")
-=======
-    parser.add_argument(
-        "--p",
-        type=float,
-        default=0.000001,
-        help="Edge probability"
-    )
->>>>>>> ead9ad51
+
+    parser.add_argument("--p", type=float, default=0.000001, help="Edge probability")
     args = parser.parse_args()
 
     logging.basicConfig(level=logging.INFO, format="%(levelname)s:%(message)s")
